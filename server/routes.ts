--- conflicted
+++ resolved
@@ -705,8 +705,6 @@
     }
   });
 
-<<<<<<< HEAD
-=======
   // Confirm Stripe payment and send receipt email - SECURE VERSION
   app.post("/api/payments/stripe/confirm", async (req, res) => {
     if (!stripe) {
@@ -940,7 +938,6 @@
     }
   });
 
->>>>>>> b9e2c63a
   // Order routes
   app.post("/api/orders", async (req, res) => {
     try {
